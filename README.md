# AWS MCP Servers

A suite of specialized MCP servers that help you get the most out of AWS, wherever you use MCP.

[![GitHub](https://img.shields.io/badge/github-awslabs/mcp-blue.svg?style=flat&logo=github)](https://github.com/awslabs/mcp)
[![License](https://img.shields.io/badge/license-Apache--2.0-brightgreen)](LICENSE)
[![Codecov](https://img.shields.io/codecov/c/github/awslabs/mcp)](https://app.codecov.io/gh/awslabs/mcp)
[![OSSF-Scorecard Score](https://img.shields.io/ossf-scorecard/github.com/awslabs/mcp)](https://scorecard.dev/viewer/?uri=github.com/awslabs/mcp)

## Table of Contents

- [AWS MCP Servers](#aws-mcp-servers)
  - [Table of Contents](#table-of-contents)
  - [What is the Model Context Protocol (MCP) and how does it work with AWS MCP Servers?](#what-is-the-model-context-protocol-mcp-and-how-does-it-work-with-aws-mcp-servers)
  - [Server Sent Events Support Removal](#server-sent-events-support-removal)
  - [Why AWS MCP Servers?](#why-aws-mcp-servers)
  - [Available MCP Servers](#available-mcp-servers)
    - [Browse by What You're Building](#browse-by-what-youre-building)
      - [📚 Real-time access to official AWS documentation](#-real-time-access-to-official-aws-documentation)
      - [🏗️ Infrastructure \& Deployment](#️-infrastructure--deployment)
        - [Infrastructure as Code](#infrastructure-as-code)
        - [Container Platforms](#container-platforms)
        - [Serverless \& Functions](#serverless--functions)
        - [Support](#support)
      - [🤖 AI \& Machine Learning](#-ai--machine-learning)
      - [📊 Data \& Analytics](#-data--analytics)
        - [SQL \& NoSQL Databases](#sql--nosql-databases)
        - [Caching \& Performance](#caching--performance)
      - [🛠️ Developer Tools \& Support](#️-developer-tools--support)
      - [📡 Integration \& Messaging](#-integration--messaging)
      - [💰 Cost \& Operations](#-cost--operations)
    - [Browse by How You're Working](#browse-by-how-youre-working)
      - [👨‍💻 Vibe Coding \& Development](#-vibe-coding--development)
        - [Core Development Workflow](#core-development-workflow)
        - [Infrastructure as Code](#infrastructure-as-code-1)
        - [Application Development](#application-development)
        - [Container \& Serverless Development](#container--serverless-development)
        - [Testing \& Data](#testing--data)
      - [💬 Conversational Assistants](#-conversational-assistants)
        - [Knowledge \& Search](#knowledge--search)
        - [Content Processing \& Generation](#content-processing--generation)
        - [Business Services](#business-services)
      - [🤖 Autonomous Background Agents](#-autonomous-background-agents)
        - [Data Operations \& ETL](#data-operations--etl)
        - [Caching \& Performance](#caching--performance-1)
        - [Workflow \& Integration](#workflow--integration)
        - [Operations \& Monitoring](#operations--monitoring)
  - [MCP AWS Lambda Handler Module](#mcp-aws-lambda-handler-module)
  - [Use Cases for the Servers](#use-cases-for-the-servers)
  - [Installation and Setup](#installation-and-setup)
    - [Running MCP servers in containers](#running-mcp-servers-in-containers)
    - [Getting Started with Cline and Amazon Bedrock](#getting-started-with-cline-and-amazon-bedrock)
      - [`cline_mcp_settings.json`](#cline_mcp_settingsjson)
    - [Getting Started with Cursor](#getting-started-with-cursor)
      - [`.cursor/mcp.json`](#cursormcpjson)
    - [Getting Started with Windsurf](#getting-started-with-windsurf)
      - [`~/.codeium/windsurf/mcp_config.json`](#codeiumwindsurfmcp_configjson)
  - [Samples](#samples)
  - [Vibe coding](#vibe-coding)
  - [Additional Resources](#additional-resources)
  - [Security](#security)
  - [Contributing](#contributing)
  - [Developer guide](#developer-guide)
  - [License](#license)
  - [Disclaimer](#disclaimer)

## What is the Model Context Protocol (MCP) and how does it work with AWS MCP Servers?

> The Model Context Protocol (MCP) is an open protocol that enables seamless integration between LLM applications and external data sources and tools. Whether you're building an AI-powered IDE, enhancing a chat interface, or creating custom AI workflows, MCP provides a standardized way to connect LLMs with the context they need.
>
> &mdash; [Model Context Protocol README](https://github.com/modelcontextprotocol#:~:text=The%20Model%20Context,context%20they%20need.)

An MCP Server is a lightweight program that exposes specific capabilities through the standardized Model Context Protocol. Host applications (such as chatbots, IDEs, and other AI tools) have MCP clients that maintain 1:1 connections with MCP servers. Common MCP clients include agentic AI coding assistants (like Q Developer, Cline, Cursor, Windsurf) as well as chatbot applications like Claude Desktop, with more clients coming soon. MCP servers can access local data sources and remote services to provide additional context that improves the generated outputs from the models.

AWS MCP Servers use this protocol to provide AI applications access to AWS documentation, contextual guidance, and best practices. Through the standardized MCP client-server architecture, AWS capabilities become an intelligent extension of your development environment or AI application.

AWS MCP servers enable enhanced cloud-native development, infrastructure management, and development workflows—making AI-assisted cloud computing more accessible and efficient.

The Model Context Protocol is an open source project run by Anthropic, PBC. and open to contributions from the entire community. For more information on MCP, you can find further documentation [here](https://modelcontextprotocol.io/introduction)

## Server Sent Events Support Removal

**Important Notice:** On May 26th, 2025, Server Sent Events (SSE) support was removed from all MCP servers in their latest major versions. This change aligns with the Model Context Protocol specification's [backwards compatibility guidelines](https://modelcontextprotocol.io/specification/2025-03-26/basic/transports#backwards-compatibility).

We are actively working towards supporting [Streamable HTTP](https://modelcontextprotocol.io/specification/draft/basic/transports#streamable-http), which will provide improved transport capabilities for future versions.

For applications still requiring SSE support, please use the previous major version of the respective MCP server until you can migrate to alternative transport methods.

### Why AWS MCP Servers?

MCP servers enhance the capabilities of foundation models (FMs) in several key ways:

- **Improved Output Quality**: By providing relevant information directly in the model's context, MCP servers significantly improve model responses for specialized domains like AWS services. This approach reduces hallucinations, provides more accurate technical details, enables more precise code generation, and ensures recommendations align with current AWS best practices and service capabilities.

- **Access to Latest Documentation**: FMs may not have knowledge of recent releases, APIs, or SDKs. MCP servers bridge this gap by pulling in up-to-date documentation, ensuring your AI assistant always works with the latest AWS capabilities.

- **Workflow Automation**: MCP servers convert common workflows into tools that foundation models can use directly. Whether it's CDK, Terraform, or other AWS-specific workflows, these tools enable AI assistants to perform complex tasks with greater accuracy and efficiency.

- **Specialized Domain Knowledge**: MCP servers provide deep, contextual knowledge about AWS services that might not be fully represented in foundation models' training data, enabling more accurate and helpful responses for cloud development tasks.

## Available MCP Servers

### Browse by What You're Building

#### 📚 Real-time access to official AWS documentation

- **[AWS Documentation MCP Server](src/aws-documentation-mcp-server/)** - Get latest AWS docs and API references

#### 🏗️ Infrastructure & Deployment

Build, deploy, and manage cloud infrastructure with Infrastructure as Code best practices.

##### Infrastructure as Code

- **[AWS CDK MCP Server](src/cdk-mcp-server/)** - AWS CDK development with security compliance and best practices
- **[AWS Terraform MCP Server](src/terraform-mcp-server/)** - Terraform workflows with integrated security scanning
- **[AWS CloudFormation MCP Server](src/cfn-mcp-server/)** - Direct CloudFormation resource management via Cloud Control API

##### Container Platforms

- **[Amazon EKS MCP Server](src/eks-mcp-server/)** - Kubernetes cluster management and application deployment
- **[Amazon ECS MCP Server](src/ecs-mcp-server/)** - Container orchestration and ECS application deployment
- **[Finch MCP Server](src/finch-mcp-server/)** - Local container building with ECR integration

##### Serverless & Functions

- **[AWS Serverless MCP Server](src/aws-serverless-mcp-server/)** - Complete serverless application lifecycle with SAM CLI
- **[AWS Lambda Tool MCP Server](src/lambda-tool-mcp-server/)** - Execute Lambda functions as AI tools for private resource access

##### Support

- **[AWS Support MCP Server](src/aws-support-mcp-server/)** - Help users create and manage AWS Support cases

#### 🤖 AI & Machine Learning

Enhance AI applications with knowledge retrieval, content generation, and ML capabilities.

- **[Amazon Bedrock Knowledge Bases Retrieval MCP Server](src/bedrock-kb-retrieval-mcp-server/)** - Query enterprise knowledge bases with citation support
- **[Amazon Kendra Index MCP Server](src/amazon-kendra-index-mcp-server/)** - Enterprise search and RAG enhancement
- **[Amazon Q index MCP Server](src/amazon-qindex-mcp-server/)** - Data accessors to search through enterprise's Q index
- **[Amazon Nova Canvas MCP Server](src/nova-canvas-mcp-server/)** - AI image generation with text and color guidance
- **[Amazon Bedrock Data Automation MCP Server](src/aws-bedrock-data-automation-mcp-server/)** - Analyze documents, images, videos, and audio files

#### 📊 Data & Analytics

Work with databases, caching systems, and data processing workflows.

##### SQL & NoSQL Databases

- **[Amazon DynamoDB MCP Server](src/dynamodb-mcp-server/)** - Complete DynamoDB operations and table management
- **[Amazon Aurora PostgreSQL MCP Server](src/postgres-mcp-server/)** - PostgreSQL database operations via RDS Data API
- **[Amazon Aurora MySQL MCP Server](src/mysql-mcp-server/)** - MySQL database operations via RDS Data API
- **[Amazon Aurora DSQL MCP Server](src/aurora-dsql-mcp-server/)** - Distributed SQL with PostgreSQL compatibility
- **[Amazon DocumentDB MCP Server](src/documentdb-mcp-server/)** - MongoDB-compatible document database operations
- **[Amazon Neptune MCP Server](src/amazon-neptune-mcp-server/)** - Graph database queries with openCypher and Gremlin
- **[Amazon Keyspaces MCP Server](src/amazon-keyspaces-mcp-server/)** - Apache Cassandra-compatible operations
- **[Amazon Timestream for InfluxDB MCP Server](src/timestream-for-influxdb-mcp-server/)** - InfluxDB-compatible operations
<<<<<<< HEAD
- **[Amazon MSK MCP Server](src/aws-msk-mcp-server/)** - Managed Kafka cluster operations and monitoring
=======
>>>>>>> d6158713

##### Search & Analytics

- **[Amazon OpenSearch MCP Server](https://github.com/opensearch-project/opensearch-mcp-server-py)** - OpenSearch powered search, Analytics, and Observability

##### Caching & Performance

- **[Amazon ElastiCache MCP Server](src/elasticache-mcp-server/)** - Complete ElastiCache operations
- **[Amazon ElastiCache / MemoryDB for Valkey MCP Server](src/valkey-mcp-server/)** - Advanced data structures and caching with Valkey
- **[Amazon ElastiCache for Memcached MCP Server](src/memcached-mcp-server/)** - High-speed caching operations

#### 🛠️ Developer Tools & Support

Accelerate development with code analysis, documentation, and testing utilities.

- **[Git Repo Research MCP Server](src/git-repo-research-mcp-server/)** - Semantic code search and repository analysis
- **[Code Documentation Generation MCP Server](src/code-doc-gen-mcp-server/)** - Automated documentation from code analysis
- **[AWS Diagram MCP Server](src/aws-diagram-mcp-server/)** - Generate architecture diagrams and technical illustrations
- **[Frontend MCP Server](src/frontend-mcp-server/)** - React and modern web development guidance
- **[Synthetic Data MCP Server](src/syntheticdata-mcp-server/)** - Generate realistic test data for development and ML
<<<<<<< HEAD
=======
- **[OpenAPI MCP Server](src/openapi-mcp-server/)** - Dynamic API integration through OpenAPI specifications
>>>>>>> d6158713

#### 📡 Integration & Messaging

Connect systems with messaging, workflows, and location services.

- **[Amazon SNS / SQS MCP Server](src/amazon-sns-sqs-mcp-server/)** - Event-driven messaging and queue management
- **[Amazon MQ MCP Server](src/amazon-mq-mcp-server/)** - Message broker management for RabbitMQ and ActiveMQ
<<<<<<< HEAD
- **[Amazon MSK MCP Server](src/aws-msk-mcp-server/)** - Managed Kafka cluster operations and streaming
- **[AWS Step Functions Tool MCP Server](src/stepfunctions-tool-mcp-server/)** - Execute complex workflows and business processes
- **[Amazon Location Service MCP Server](src/aws-location-mcp-server/)** - Place search, geocoding, and route optimization
=======
- **[AWS Step Functions Tool MCP Server](src/stepfunctions-tool-mcp-server/)** - Execute complex workflows and business processes
- **[Amazon Location Service MCP Server](src/aws-location-mcp-server/)** - Place search, geocoding, and route optimization
- **[OpenAPI MCP Server](src/openapi-mcp-server/)** - Dynamic API integration through OpenAPI specifications
>>>>>>> d6158713

#### 💰 Cost & Operations

Monitor, optimize, and manage your AWS infrastructure and costs.

- **[Cost Analysis MCP Server](src/cost-analysis-mcp-server/)** - Pre-deployment cost estimation and optimization
- **[AWS Cost Explorer MCP Server](src/cost-explorer-mcp-server/)** - Detailed cost analysis and reporting
- **[Amazon CloudWatch Logs MCP Server](src/cloudwatch-logs-mcp-server/)** - Log analysis and operational troubleshooting
- **[AWS Managed Prometheus MCP Server](src/prometheus-mcp-server/)** - Prometheus-compatible operations

---

### Browse by How You're Working

#### 👨‍💻 Vibe Coding & Development

*AI coding assistants like Amazon Q Developer CLI, Cline, Cursor, and Claude Code helping you build faster*

##### Core Development Workflow

- **[Core MCP Server](src/core-mcp-server/)** - Start here: intelligent planning and MCP server orchestration
- **[AWS Documentation MCP Server](src/aws-documentation-mcp-server/)** - Get latest AWS docs and API references
- **[Git Repo Research MCP Server](src/git-repo-research-mcp-server/)** - Semantic search through codebases and repositories

##### Infrastructure as Code

- **[AWS CDK MCP Server](src/cdk-mcp-server/)** - CDK development with security best practices and compliance
- **[AWS Terraform MCP Server](src/terraform-mcp-server/)** - Terraform with integrated security scanning and best practices
- **[AWS CloudFormation MCP Server](src/cfn-mcp-server/)** - Direct AWS resource management through Cloud Control API

##### Application Development

- **[Frontend MCP Server](src/frontend-mcp-server/)** - React and modern web development patterns with AWS integration
- **[AWS Diagram MCP Server](src/aws-diagram-mcp-server/)** - Generate architecture diagrams as you design
- **[Code Documentation Generation MCP Server](src/code-doc-gen-mcp-server/)** - Auto-generate docs from your codebase
<<<<<<< HEAD
=======
- **[OpenAPI MCP Server](src/openapi-mcp-server/)** - Dynamic API integration through OpenAPI specifications
>>>>>>> d6158713

##### Container & Serverless Development

- **[Amazon EKS MCP Server](src/eks-mcp-server/)** - Kubernetes cluster management and app deployment
- **[Amazon ECS MCP Server](src/ecs-mcp-server/)** - Containerize and deploy applications to ECS
- **[Finch MCP Server](src/finch-mcp-server/)** - Local container building with ECR push
- **[AWS Serverless MCP Server](src/aws-serverless-mcp-server/)** - Full serverless app lifecycle with SAM CLI

##### Testing & Data

- **[Synthetic Data MCP Server](src/syntheticdata-mcp-server/)** - Generate realistic test data for your applications

#### 💬 Conversational Assistants

*Customer-facing chatbots, business agents, and interactive Q&A systems*

##### Knowledge & Search

- **[Amazon Bedrock Knowledge Bases Retrieval MCP Server](src/bedrock-kb-retrieval-mcp-server/)** - Query enterprise knowledge with citations
- **[Amazon Kendra Index MCP Server](src/amazon-kendra-index-mcp-server/)** - Enterprise search and document retrieval
- **[Amazon Q index MCP Server](src/amazon-qindex-mcp-server/)** - Data accessors to search through enterprise's Q index
- **[AWS Documentation MCP Server](src/aws-documentation-mcp-server/)** - Official AWS documentation for technical answers

##### Content Processing & Generation

- **[Amazon Nova Canvas MCP Server](src/nova-canvas-mcp-server/)** - Generate images from text descriptions and color palettes
- **[Amazon Bedrock Data Automation MCP Server](src/aws-bedrock-data-automation-mcp-server/)** - Analyze uploaded documents, images, and media

##### Business Services

- **[Amazon Location Service MCP Server](src/aws-location-mcp-server/)** - Location search, geocoding, and business hours
- **[Cost Analysis MCP Server](src/cost-analysis-mcp-server/)** - Answer cost questions and provide estimates
- **[AWS Cost Explorer MCP Server](src/cost-explorer-mcp-server/)** - Detailed cost analysis and spend reports

#### 🤖 Autonomous Background Agents

*Headless automation, ETL pipelines, and operational systems*

##### Data Operations & ETL

- **[Amazon DynamoDB MCP Server](src/dynamodb-mcp-server/)** - NoSQL database operations and table management
- **[Amazon Aurora PostgreSQL MCP Server](src/postgres-mcp-server/)** - PostgreSQL operations via RDS Data API
- **[Amazon Aurora MySQL MCP Server](src/mysql-mcp-server/)** - MySQL operations via RDS Data API
- **[Amazon Aurora DSQL MCP Server](src/aurora-dsql-mcp-server/)** - Distributed SQL database operations
- **[Amazon DocumentDB MCP Server](src/documentdb-mcp-server/)** - MongoDB-compatible document operations
- **[Amazon Neptune MCP Server](src/amazon-neptune-mcp-server/)** - Graph database queries and analytics
- **[Amazon Keyspaces MCP Server](src/amazon-keyspaces-mcp-server/)** - Cassandra-compatible operations
- **[Amazon Timestream for InfluxDB MCP Server](src/timestream-for-influxdb-mcp-server/)** - InfluxDB-compatible operations
<<<<<<< HEAD
- **[Amazon MSK MCP Server](src/aws-msk-mcp-server/)** - Managed Kafka cluster operations and streaming data management
=======
>>>>>>> d6158713

##### Caching & Performance

- **[Amazon ElastiCache / MemoryDB for Valkey MCP Server](src/valkey-mcp-server/)** - Advanced caching and data structures
- **[Amazon ElastiCache for Memcached MCP Server](src/memcached-mcp-server/)** - High-speed caching layer

##### Workflow & Integration

- **[AWS Lambda Tool MCP Server](src/lambda-tool-mcp-server/)** - Execute Lambda functions for private resource access
- **[AWS Step Functions Tool MCP Server](src/stepfunctions-tool-mcp-server/)** - Complex multi-step workflow execution
- **[Amazon SNS / SQS MCP Server](src/amazon-sns-sqs-mcp-server/)** - Event-driven messaging and queue processing
- **[Amazon MQ MCP Server](src/amazon-mq-mcp-server/)** - Message broker operations
<<<<<<< HEAD
- **[Amazon MSK MCP Server](src/aws-msk-mcp-server/)** - Managed Kafka cluster operations and streaming
=======
>>>>>>> d6158713

##### Operations & Monitoring

- **[Amazon CloudWatch Logs MCP Server](src/cloudwatch-logs-mcp-server/)** - Log analysis and operational troubleshooting
- **[AWS Cost Explorer MCP Server](src/cost-explorer-mcp-server/)** - Cost monitoring and spend analysis
- **[AWS Managed Prometheus MCP Server](src/prometheus-mcp-server/)** - Prometheus-compatible operations

## MCP AWS Lambda Handler Module

A Python library for creating serverless HTTP handlers for the Model Context Protocol (MCP) using AWS Lambda. This module provides a flexible framework for building MCP HTTP endpoints with pluggable session management, including built-in DynamoDB support.

**Features:**

- Easy serverless MCP HTTP handler creation using AWS Lambda
- Pluggable session management system
- Built-in DynamoDB session backend support
- Customizable authentication and authorization
- Example implementations and tests

See [`src/mcp-lambda-handler/README.md`](src/mcp-lambda-handler/README.md) for full usage, installation, and development instructions.

## Use Cases for the Servers

For example, you can use the **AWS Documentation MCP Server** to help your AI assistant research and generate up-to-date code for any AWS service, like Amazon Bedrock Inline agents. Alternatively, you could use the **CDK MCP Server** or the **Terraform MCP Server** to have your AI assistant create infrastructure-as-code implementations that use the latest APIs and follow AWS best practices. With the **Cost Analysis MCP Server**, you could ask "What would be the estimated monthly cost for this CDK project before I deploy it?" or "Can you help me understand the potential AWS service expenses for this infrastructure design?" and receive detailed cost estimations and budget planning insights. The **Valkey MCP Server** enables natural language interaction with Valkey data stores, allowing AI assistants to efficiently manage data operations through a simple conversational interface.

## Installation and Setup

Each server has specific installation instructions. Generally, you can:

1. Install `uv` from [Astral](https://docs.astral.sh/uv/getting-started/installation/)
2. Install Python using `uv python install 3.10`
3. Configure AWS credentials with access to required services
4. Add the server to your MCP client configuration

Example configuration for Amazon Q CLI MCP (`~/.aws/amazonq/mcp.json`):

```json
{
  "mcpServers": {
    "awslabs.core-mcp-server": {
      "command": "uvx",
      "args": [
        "awslabs.core-mcp-server@latest"
      ],
      "env": {
        "FASTMCP_LOG_LEVEL": "ERROR"
      }
    },
    "awslabs.nova-canvas-mcp-server": {
      "command": "uvx",
      "args": [
        "awslabs.nova-canvas-mcp-server@latest"
      ],
      "env": {
        "AWS_PROFILE": "your-aws-profile",
        "AWS_REGION": "us-east-1",
        "FASTMCP_LOG_LEVEL": "ERROR"
      }
    },
    "awslabs.bedrock-kb-retrieval-mcp-server": {
      "command": "uvx",
      "args": [
        "awslabs.bedrock-kb-retrieval-mcp-server@latest"
      ],
      "env": {
        "AWS_PROFILE": "your-aws-profile",
        "AWS_REGION": "us-east-1",
        "FASTMCP_LOG_LEVEL": "ERROR"
      }
    },
    "awslabs.cost-analysis-mcp-server": {
      "command": "uvx",
      "args": [
        "awslabs.cost-analysis-mcp-server@latest"
      ],
      "env": {
        "AWS_PROFILE": "your-aws-profile",
        "FASTMCP_LOG_LEVEL": "ERROR"
      }
    },
    "awslabs.cdk-mcp-server": {
      "command": "uvx",
      "args": [
        "awslabs.cdk-mcp-server@latest"
      ],
      "env": {
        "FASTMCP_LOG_LEVEL": "ERROR"
      }
    },
    "awslabs.aws-documentation-mcp-server": {
      "command": "uvx",
      "args": [
        "awslabs.aws-documentation-mcp-server@latest"
      ],
      "env": {
        "FASTMCP_LOG_LEVEL": "ERROR"
      },
      "disabled": false,
      "autoApprove": []
    },
    "awslabs.lambda-tool-mcp-server": {
      "command": "uvx",
      "args": [
        "awslabs.lambda-tool-mcp-server@latest"
      ],
      "env": {
        "AWS_PROFILE": "your-aws-profile",
        "AWS_REGION": "us-east-1",
        "FUNCTION_PREFIX": "your-function-prefix",
        "FUNCTION_LIST": "your-first-function, your-second-function",
        "FUNCTION_TAG_KEY": "your-tag-key",
        "FUNCTION_TAG_VALUE": "your-tag-value"
      }
    },
    "awslabs.terraform-mcp-server": {
      "command": "uvx",
      "args": [
        "awslabs.terraform-mcp-server@latest"
      ],
      "env": {
        "FASTMCP_LOG_LEVEL": "ERROR"
      },
      "disabled": false,
      "autoApprove": []
    },
    "awslabs.frontend-mcp-server": {
      "command": "uvx",
      "args": [
        "awslabs.frontend-mcp-server@latest"
      ],
      "env": {
        "FASTMCP_LOG_LEVEL": "ERROR"
      },
      "disabled": false,
      "autoApprove": []
    },
    "awslabs.valkey-mcp-server": {
      "command": "uvx",
      "args": [
        "awslabs.valkey-mcp-server@latest"
      ],
      "env": {
        "VALKEY_HOST": "127.0.0.1",
        "VALKEY_PORT": "6379",
        "FASTMCP_LOG_LEVEL": "ERROR"
      },
      "autoApprove": [],
      "disabled": false
    },
    "awslabs.aws-location-mcp-server": {
      "command": "uvx",
      "args": [
        "awslabs.aws-location-mcp-server@latest"
      ],
      "env": {
        "AWS_PROFILE": "your-aws-profile",
        "AWS_REGION": "us-east-1",
        "FASTMCP_LOG_LEVEL": "ERROR"
      },
      "disabled": false,
      "autoApprove": []
    },
    "awslabs.memcached-mcp-server": {
      "command": "uvx",
      "args": [
        "awslabs.memcached-mcp-server@latest"
      ],
      "env": {
        "MEMCACHED_HOST": "127.0.0.1",
        "MEMCACHED_PORT": "11211",
        "FASTMCP_LOG_LEVEL": "ERROR"
      },
      "autoApprove": [],
      "disabled": false
    },
    "awslabs.git-repo-research-mcp-server": {
      "command": "uvx",
      "args": [
        "awslabs.git-repo-research-mcp-server@latest"
      ],
      "env": {
        "AWS_PROFILE": "your-aws-profile",
        "AWS_REGION": "us-east-1",
        "FASTMCP_LOG_LEVEL": "ERROR",
        "GITHUB_TOKEN": "your-github-token"
      },
      "disabled": false,
      "autoApprove": []
    },
    "awslabs.cloudformation": {
      "command": "uvx",
      "args": [
        "awslabs.cfn-mcp-server@latest"
      ],
      "env": {
        "AWS_PROFILE": "your-aws-profile"
      },
      "disabled": false,
      "autoApprove": []
    }
  }
}
```

See individual server READMEs for specific requirements and configuration options.

If you have problems with MCP configuration or want to check if the appropriate parameters are in place, you can try the following:

```shell
# Run MCP server manually with timeout 15s
$ timeout 15s uv tool run <MCP Name> <args> 2>&1 || echo "Command completed or timed out"

# Example (Aurora MySQL MCP Server)
$ timeout 15s uv tool run awslabs.mysql-mcp-server --resource_arn <Your Resource ARN> --secret_arn <Your Secret ARN> ... 2>&1 || echo "Command completed or timed out"

# If the arguments are not set appropriately, you may see the following message:
usage: awslabs.mysql-mcp-server [-h] --resource_arn RESOURCE_ARN --secret_arn SECRET_ARN --database DATABASE
                                --region REGION --readonly READONLY
awslabs.mysql-mcp-server: error: the following arguments are required: --resource_arn, --secret_arn, --database, --region, --readonly
```

**Note about performance when using `uvx` *"@latest"* suffix:**

Using the *"@latest"* suffix checks and downloads the latest MCP server package from pypi every time you start your MCP clients, but it comes with a cost of increased initial load times. If you want to minimize the initial load time, remove *"@latest"* and manage your uv cache yourself using one of these approaches:

- `uv cache clean <tool>`: where {tool} is the mcp server you want to delete from cache and install again (e.g.: "awslabs.lambda-tool-mcp-server") (remember to remove the '<>').
- `uvx <tool>@latest`: this will refresh the tool with the latest version and add it to the uv cache.

### Running MCP servers in containers

*This example uses docker with the "awslabs.nova-canvas-mcp-server and can be repeated for each MCP server*

- Build and tag the image

  ```base
  cd src/nova-canvas-mcp-server
  docker build -t awslabs/nova-canvas-mcp-server .
  ```

- Optionally save sensitive environmental variables in a file:

  ```.env
  # contents of a .env file with fictitious AWS temporary credentials
  AWS_ACCESS_KEY_ID=ASIAIOSFODNN7EXAMPLE
  AWS_SECRET_ACCESS_KEY=wJalrXUtnFEMI/K7MDENG/bPxRfiCYEXAMPLEKEY
  AWS_SESSION_TOKEN=AQoEXAMPLEH4aoAH0gNCAPy...truncated...zrkuWJOgQs8IZZaIv2BXIa2R4Olgk
  ```

- Use the docker options: `--env`, `--env-file`, and `--volume` as needed because the `"env": {}` are not available within the container.

  ```json
  {
    "mcpServers": {
      "awslabs.nova-canvas-mcp-server": {
        "command": "docker",
        "args": [
          "run",
          "--rm",
          "--interactive",
          "--env",
          "FASTMCP_LOG_LEVEL=ERROR",
          "--env",
          "AWS_REGION=us-east-1",
          "--env-file",
          "/full/path/to/.env",
          "--volume",
          "/full/path/to/.aws:/app/.aws",
          "awslabs/nova-canvas-mcp-server:latest"
        ],
        "env": {}
      }
    }
  }
  ```

### Getting Started with Cline and Amazon Bedrock

<details>
<summary>Getting Started with Cline and Amazon Bedrock</summary>

**IMPORTANT:** Following these instructions may incur costs and are subject to the [Amazon Bedrock Pricing](https://aws.amazon.com/bedrock/pricing/). You are responsible for any associated costs. In addition to selecting the desired model in the Cline settings, ensure you have your selected model (e.g. `anthropic.claude-3-7-sonnet`) also enabled in Amazon Bedrock. For more information on this, see [these AWS docs](https://docs.aws.amazon.com/bedrock/latest/userguide/model-access-modify.html) on enabling model access to Amazon Bedrock Foundation Models (FMs).

1. Follow the steps above in the **Installation and Setup** section to install `uv` from [Astral](https://docs.astral.sh/uv/getting-started/installation/), install Python, and configure AWS credentials with the required services.

2. If using Visual Studio Code, install the [Cline VS Code Extension](https://marketplace.visualstudio.com/items?itemName=saoudrizwan.claude-dev) (or equivalent extension for your preferred IDE). Once installed, click the extension to open it. When prompted, select the tier that you wish. In this case, we will be using Amazon Bedrock, so the free tier of Cline is fine as we will be sending requests using the Amazon Bedrock API instead of the Cline API.

<p align="center">
  <img src="./docs/images/root-readme/install-cline-extension.png" width="800" height="400"  />
<p>

3. Select the **MCP Servers** button.

<p align="center">
  <img src="./docs/images/root-readme/select-mcp-servers.png" width="500" height="800"  />
<p>

4. Select the **Installed** tab, then click **Configure MCP Servers** to open the `cline_mcp_settings.json` file.

 <p align="center">
   <img src="./docs/images/root-readme/configure-mcp-servers.png" width="500" height="800"  />
 <p>

 5. In the `cline_mcp_settings.json` file, add your desired MCP servers in the `mcpServers` object. See the following example that will use some of the current AWS MCP servers that are available in this repository. Ensure you save the file to install the MCP servers.

#### `cline_mcp_settings.json`

 ```json
 {
   "mcpServers": {
     "awslabs.core-mcp-server": {
       "command": "uvx",
       "args": ["awslabs.core-mcp-server@latest"],
       "env": {
         "FASTMCP_LOG_LEVEL": "ERROR",
         "MCP_SETTINGS_PATH": "path to your mcp settings file"
       }
     },
     "awslabs.nova-canvas-mcp-server": {
       "command": "uvx",
       "args": ["awslabs.nova-canvas-mcp-server@latest"],
       "env": {
         "AWS_PROFILE": "your-aws-profile",
         "AWS_REGION": "us-east-1",
         "FASTMCP_LOG_LEVEL": "ERROR"
       }
     },
     "awslabs.terraform-mcp-server": {
       "command": "uvx",
       "args": ["awslabs.terraform-mcp-server@latest"],
       "env": {
         "FASTMCP_LOG_LEVEL": "ERROR"
       },
       "disabled": false,
       "autoApprove": []
     },
    }
  }
 ```

6. Once installed, you should see a list of your MCP Servers under the MCP Server Installed tab, and they should have a green slider to show that they are enabled. See the following for an example with two of the possible AWS MCP Servers. Click **Done** when finished. You should now see the Cline chat interface.

<p align="center">
  <img src="./docs/images/root-readme/mcp-servers-installed.png" width="500" height="800"  />
<p>

<p align="center">
  <img src="./docs/images/root-readme/cline-chat-interface.png" width="500" height="800"  />
<p>

7. By default, Cline will be set as the API provider, which has limits for the free tier. Next, let's update the API provider to be AWS Bedrock, so we can use the LLMs through Bedrock, which would have billing go through your connected AWS account.

8. Click the settings gear to open up the Cline settings. Then under **API Provider**, switch this from `Cline` to `AWS Bedrock` and select `AWS Profile` for the authentication type. As a note, the `AWS Credentials` option works as well, however it uses a static credentials (Access Key ID and Secret Access Key) instead of temporary credentials that are automatically redistributed when the token expires, so the temporary credentials with an AWS Profile is the more secure and recommended method.

<p align="center">
  <img src="./docs/images/root-readme/cline-select-bedrock.png" width="500" height="800"  />
<p>

9. Fill out the configuration based on the existing AWS Profile you wish to use, select the desired AWS Region, and enable cross-region inference.

<p align="center">
  <img src="./docs/images/root-readme/cline-select-aws-profile.png" width="500" height="800"  />
<p>

<p align="center">
  <img src="./docs/images/root-readme/cline-api-provider-filled.png" width="500" height="800"  />
<p>

10. Next, scroll down on the settings page until you reach the text box that says Custom Instructions. Paste in the following snippet to ensure the `mcp-core` server is used as the starting point for every prompt:

```
For every new project, always look at your MCP servers and use mcp-core as the starting point every time. Also after a task completion include the list of MCP servers used in the operation.
```

<p align="center">
  <img src="./docs/images/root-readme/cline-custom-instructions.png" width="500" height="800"  />
<p>

11. Once the custom prompt is pasted in, click **Done** to return to the chat interface.

12. Now you can begin asking questions and testing out the functionality of your installed AWS MCP Servers. The default option in the chat interface is is `Plan` which will provide the output for you to take manual action on (e.g. providing you a sample configuration that you copy and paste into a file). However, you can optionally toggle this to `Act` which will allow Cline to act on your behalf (e.g. searching for content using a web browser, cloning a repository, executing code, etc). You can optionally toggle on the "Auto-approve" section to avoid having to click to approve the suggestions, however we recommend leaving this off during testing, especially if you have the Act toggle selected.

**Note:** For the best results, please prompt Cline to use the desired AWS MCP Server you wish to use. For example, `Using the Terraform MCP Server, do...`
</details>

### Getting Started with Cursor

<details>
<summary>Getting Started with Cursor</summary>

1. Follow the steps above in the **Installation and Setup** section to install `uv` from [Astral](https://docs.astral.sh/uv/getting-started/installation/), install Python, and configure AWS credentials with the required services.

2. You can place MCP configuration in two locations, depending on your use case:

  A. **Project Configuration**
    - For tools specific to a project, create a `.cursor/mcp.json` file in your project directory.
    - This allows you to define MCP servers that are only available within that specific project.

  B. **Global Configuration**
    - For tools that you want to use across all projects, create a `~/.cursor/mcp.json` file in your home directory.
    - This makes MCP servers available in all your Cursor workspaces.

#### `.cursor/mcp.json`

```json
 {
  "mcpServers": {
    "awslabs.core-mcp-server": {
      "command": "uvx",
      "args": ["awslabs.core-mcp-server@latest"],
      "env": {
        "FASTMCP_LOG_LEVEL": "ERROR"
      }
    },
    "awslabs.nova-canvas-mcp-server": {
      "command": "uvx",
      "args": ["awslabs.nova-canvas-mcp-server@latest"],
      "env": {
        "AWS_PROFILE": "your-aws-profile",
        "AWS_REGION": "us-east-1",
        "FASTMCP_LOG_LEVEL": "ERROR"
      }
    },
    "awslabs.bedrock-kb-retrieval-mcp-server": {
      "command": "uvx",
      "args": ["awslabs.bedrock-kb-retrieval-mcp-server@latest"],
      "env": {
        "AWS_PROFILE": "your-aws-profile",
        "AWS_REGION": "us-east-1",
        "FASTMCP_LOG_LEVEL": "ERROR"
      }
    },
    "awslabs.cost-analysis-mcp-server": {
      "command": "uvx",
      "args": ["awslabs.cost-analysis-mcp-server@latest"],
      "env": {
        "AWS_PROFILE": "your-aws-profile",
        "FASTMCP_LOG_LEVEL": "ERROR"
      }
    },
    "awslabs.cdk-mcp-server": {
      "command": "uvx",
      "args": ["awslabs.cdk-mcp-server@latest"],
      "env": {
        "FASTMCP_LOG_LEVEL": "ERROR"
      }
    },
    "awslabs.aws-documentation-mcp-server": {
      "command": "uvx",
      "args": ["awslabs.aws-documentation-mcp-server@latest"],
      "env": {
        "FASTMCP_LOG_LEVEL": "ERROR"
      },
      "disabled": false,
      "autoApprove": []
    },
    "awslabs.lambda-tool-mcp-server": {
      "command": "uvx",
      "args": ["awslabs.lambda-tool-mcp-server@latest"],
      "env": {
        "AWS_PROFILE": "your-aws-profile",
        "AWS_REGION": "us-east-1",
        "FUNCTION_PREFIX": "your-function-prefix",
        "FUNCTION_LIST": "your-first-function, your-second-function",
        "FUNCTION_TAG_KEY": "your-tag-key",
        "FUNCTION_TAG_VALUE": "your-tag-value"
      }
    },
    "awslabs.terraform-mcp-server": {
       "command": "uvx",
       "args": ["awslabs.terraform-mcp-server@latest"],
       "env": {
         "FASTMCP_LOG_LEVEL": "ERROR"
       },
       "disabled": false,
       "autoApprove": []
     },
    "awslabs.frontend-mcp-server": {
       "command": "uvx",
       "args": ["awslabs.frontend-mcp-server@latest"],
       "env": {
         "FASTMCP_LOG_LEVEL": "ERROR"
       },
       "disabled": false,
       "autoApprove": []
     },
      "awslabs.valkey-mcp-server": {
        "command": "uvx",
        "args": ["awslabs.valkey-mcp-server@latest"],
        "env": {
          "VALKEY_HOST": "127.0.0.1",
          "VALKEY_PORT": "6379",
          "FASTMCP_LOG_LEVEL": "ERROR"
        },
        "autoApprove": [],
        "disabled": false
      },
    "awslabs.aws-location-mcp-server": {
       "command": "uvx",
       "args": ["awslabs.aws-location-mcp-server@latest"],
       "env": {
         "AWS_PROFILE": "your-aws-profile",
         "AWS_REGION": "us-east-1",
         "FASTMCP_LOG_LEVEL": "ERROR"
       },
       "disabled": false,
       "autoApprove": []
    },
    "awslabs.memcached-mcp-server": {
        "command": "uvx",
        "args": ["awslabs.memcached-mcp-server@latest"],
        "env": {
          "MEMCACHED_HOST": "127.0.0.1",
          "MEMCACHED_PORT": "11211",
          "FASTMCP_LOG_LEVEL": "ERROR"
        },
        "autoApprove": [],
        "disabled": false
    },
    "awslabs.git-repo-research-mcp-server": {
      "command": "uvx",
      "args": ["awslabs.git-repo-research-mcp-server@latest"],
      "env": {
        "AWS_PROFILE": "your-aws-profile",
        "AWS_REGION": "us-east-1",
        "FASTMCP_LOG_LEVEL": "ERROR",
        "GITHUB_TOKEN": "your-github-token"
      },
      "disabled": false,
      "autoApprove": []
    },
    "awslabs.cloudformation": {
      "command": "uvx",
      "args": ["awslabs.cfn-mcp-server@latest"],
      "env": {
        "AWS_PROFILE": "your-aws-profile"
      },
      "disabled": false,
      "autoApprove": []
    }
  }
}
```

3. **Using MCP in Chat** The Composer Agent will automatically use any MCP tools that are listed under Available Tools on the MCP settings page if it determines them to be relevant. To prompt tool usage intentionally, please prompt Cursor to use the desired AWS MCP Server you wish to use. For example, `Using the Terraform MCP Server, do...`

4. **Tool Approval** By default, when Agent wants to use an MCP tool, it will display a message asking for your approval. You can use the arrow next to the tool name to expand the message and see what arguments the Agent is calling the tool with.

</details>

### Getting Started with Windsurf

<details>
<summary>Getting Started with Windsurf</summary>

1. Follow the steps above in the **Installation and Setup** section to install `uv` from [Astral](https://docs.astral.sh/uv/getting-started/installation/), install Python, and configure AWS credentials with the required services.

2. **Access MCP Settings**
   - Navigate to Windsurf - Settings > Advanced Settings or use the Command Palette > Open Windsurf Settings Page
   - Look for the "Model Context Protocol (MCP) Servers" section

3. **Add MCP Servers**
   - Click "Add Server" to add a new MCP server
   - You can choose from available templates like GitHub, Puppeteer, PostgreSQL, etc.
   - Alternatively, click "Add custom server" to configure your own server

4. **Manual Configuration**
   - You can also manually edit the MCP configuration file located at `~/.codeium/windsurf/mcp_config.json`

#### `~/.codeium/windsurf/mcp_config.json`

 ```json
 {
   "mcpServers": {
     "awslabs.core-mcp-server": {
       "command": "uvx",
       "args": ["awslabs.core-mcp-server@latest"],
       "env": {
         "FASTMCP_LOG_LEVEL": "ERROR",
         "MCP_SETTINGS_PATH": "path to your mcp settings file"
       }
     },
     "awslabs.nova-canvas-mcp-server": {
       "command": "uvx",
       "args": ["awslabs.nova-canvas-mcp-server@latest"],
       "env": {
         "AWS_PROFILE": "your-aws-profile",
         "AWS_REGION": "us-east-1",
         "FASTMCP_LOG_LEVEL": "ERROR"
       }
     },
     "awslabs.terraform-mcp-server": {
       "command": "uvx",
       "args": ["awslabs.terraform-mcp-server@latest"],
       "env": {
         "FASTMCP_LOG_LEVEL": "ERROR"
       },
       "disabled": false,
       "autoApprove": []
     },
    }
  }
 ```

</details>

## Samples

Ready-to-use examples of AWS MCP Servers in action are available in the [samples](samples/) directory. These samples provide working code and step-by-step guides to help you get started with each MCP server.

## Vibe coding

You can use these MCP servers with your AI coding assistant to [vibe code](https://en.wikipedia.org/wiki/Vibe_coding). For tips and tricks on how to improve your vibe coding experience, please refer to our [guide](./VIBE_CODING_TIPS_TRICKS.md).

## Additional Resources

- [Introducing AWS MCP Servers for code assistants](https://aws.amazon.com/blogs/machine-learning/introducing-aws-mcp-servers-for-code-assistants-part-1/)
- [Vibe coding with AWS MCP Servers | AWS Show & Tell](https://www.youtube.com/watch?v=qXGQQRMrcz0)

## Security

See [CONTRIBUTING](CONTRIBUTING.md#security-issue-notifications) for more information.

## Contributing

Big shout out to our awesome contributors! Thank you for making this project better!

[![contributors](https://contrib.rocks/image?repo=awslabs/mcp&max=2000)](https://github.com/awslabs/mcp/graphs/contributors)

Contributions of all kinds are welcome! Check out our [contributor guide](CONTRIBUTING.md) for more information.

## Developer guide

If you want to add a new MCP Server to the library, check out our [development guide](DEVELOPER_GUIDE.md) and be sure to follow our [design guidelines](DESIGN_GUIDELINES.md).

## License

This project is licensed under the Apache-2.0 License.

## Disclaimer

Before using an MCP Server, you should consider conducting your own independent assessment to ensure that your use would comply with your own specific security and quality control practices and standards, as well as the laws, rules, and regulations that govern you and your content.<|MERGE_RESOLUTION|>--- conflicted
+++ resolved
@@ -155,10 +155,7 @@
 - **[Amazon Neptune MCP Server](src/amazon-neptune-mcp-server/)** - Graph database queries with openCypher and Gremlin
 - **[Amazon Keyspaces MCP Server](src/amazon-keyspaces-mcp-server/)** - Apache Cassandra-compatible operations
 - **[Amazon Timestream for InfluxDB MCP Server](src/timestream-for-influxdb-mcp-server/)** - InfluxDB-compatible operations
-<<<<<<< HEAD
 - **[Amazon MSK MCP Server](src/aws-msk-mcp-server/)** - Managed Kafka cluster operations and monitoring
-=======
->>>>>>> d6158713
 
 ##### Search & Analytics
 
@@ -179,10 +176,7 @@
 - **[AWS Diagram MCP Server](src/aws-diagram-mcp-server/)** - Generate architecture diagrams and technical illustrations
 - **[Frontend MCP Server](src/frontend-mcp-server/)** - React and modern web development guidance
 - **[Synthetic Data MCP Server](src/syntheticdata-mcp-server/)** - Generate realistic test data for development and ML
-<<<<<<< HEAD
-=======
 - **[OpenAPI MCP Server](src/openapi-mcp-server/)** - Dynamic API integration through OpenAPI specifications
->>>>>>> d6158713
 
 #### 📡 Integration & Messaging
 
@@ -190,15 +184,11 @@
 
 - **[Amazon SNS / SQS MCP Server](src/amazon-sns-sqs-mcp-server/)** - Event-driven messaging and queue management
 - **[Amazon MQ MCP Server](src/amazon-mq-mcp-server/)** - Message broker management for RabbitMQ and ActiveMQ
-<<<<<<< HEAD
 - **[Amazon MSK MCP Server](src/aws-msk-mcp-server/)** - Managed Kafka cluster operations and streaming
 - **[AWS Step Functions Tool MCP Server](src/stepfunctions-tool-mcp-server/)** - Execute complex workflows and business processes
 - **[Amazon Location Service MCP Server](src/aws-location-mcp-server/)** - Place search, geocoding, and route optimization
-=======
-- **[AWS Step Functions Tool MCP Server](src/stepfunctions-tool-mcp-server/)** - Execute complex workflows and business processes
-- **[Amazon Location Service MCP Server](src/aws-location-mcp-server/)** - Place search, geocoding, and route optimization
 - **[OpenAPI MCP Server](src/openapi-mcp-server/)** - Dynamic API integration through OpenAPI specifications
->>>>>>> d6158713
+
 
 #### 💰 Cost & Operations
 
@@ -234,10 +224,7 @@
 - **[Frontend MCP Server](src/frontend-mcp-server/)** - React and modern web development patterns with AWS integration
 - **[AWS Diagram MCP Server](src/aws-diagram-mcp-server/)** - Generate architecture diagrams as you design
 - **[Code Documentation Generation MCP Server](src/code-doc-gen-mcp-server/)** - Auto-generate docs from your codebase
-<<<<<<< HEAD
-=======
 - **[OpenAPI MCP Server](src/openapi-mcp-server/)** - Dynamic API integration through OpenAPI specifications
->>>>>>> d6158713
 
 ##### Container & Serverless Development
 
@@ -286,10 +273,7 @@
 - **[Amazon Neptune MCP Server](src/amazon-neptune-mcp-server/)** - Graph database queries and analytics
 - **[Amazon Keyspaces MCP Server](src/amazon-keyspaces-mcp-server/)** - Cassandra-compatible operations
 - **[Amazon Timestream for InfluxDB MCP Server](src/timestream-for-influxdb-mcp-server/)** - InfluxDB-compatible operations
-<<<<<<< HEAD
 - **[Amazon MSK MCP Server](src/aws-msk-mcp-server/)** - Managed Kafka cluster operations and streaming data management
-=======
->>>>>>> d6158713
 
 ##### Caching & Performance
 
@@ -302,10 +286,8 @@
 - **[AWS Step Functions Tool MCP Server](src/stepfunctions-tool-mcp-server/)** - Complex multi-step workflow execution
 - **[Amazon SNS / SQS MCP Server](src/amazon-sns-sqs-mcp-server/)** - Event-driven messaging and queue processing
 - **[Amazon MQ MCP Server](src/amazon-mq-mcp-server/)** - Message broker operations
-<<<<<<< HEAD
 - **[Amazon MSK MCP Server](src/aws-msk-mcp-server/)** - Managed Kafka cluster operations and streaming
-=======
->>>>>>> d6158713
+
 
 ##### Operations & Monitoring
 
