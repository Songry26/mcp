--- conflicted
+++ resolved
@@ -159,11 +159,8 @@
 - **[Amazon Neptune MCP Server](src/amazon-neptune-mcp-server/)** - Graph database queries with openCypher and Gremlin
 - **[Amazon Keyspaces MCP Server](src/amazon-keyspaces-mcp-server/)** - Apache Cassandra-compatible operations
 - **[Amazon Timestream for InfluxDB MCP Server](src/timestream-for-influxdb-mcp-server/)** - InfluxDB-compatible operations
-<<<<<<< HEAD
 - **[Amazon MSK MCP Server](src/aws-msk-mcp-server/)** - Managed Kafka cluster operations and monitoring
-=======
 - **[Amazon Redshift MCP Server](src/redshift-mcp-server/)** - Provides tools to discover, explore, and query Amazon Redshift clusters and serverless workgroups
->>>>>>> f531baf0
 
 ##### Search & Analytics
 
