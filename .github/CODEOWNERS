# [CODEOWNERS](https://docs.github.com/en/repositories/managing-your-repositorys-settings-and-features/customizing-your-repository/about-code-owners#about-code-owners)

## Default owners for everything in the repo

*                                     @awslabs/mcp-maintainers

## Secure specific files and directories

CODE_OF_CONDUCT.md                    @awslabs/mcp-admins
CONTRIBUTING.md                       @awslabs/mcp-admins
LICENSE                               @awslabs/mcp-admins
NOTICE                                @awslabs/mcp-admins
/.github/                             @awslabs/mcp-admins
/.devcontainer/                       @awslabs/mcp-admins
/scripts/                             @awslabs/mcp-admins
.gitignore                            @awslabs/mcp-admins
.pre-commit-config.yaml               @awslabs/mcp-admins
.ruff.toml                            @awslabs/mcp-admins
.secrets.baseline                     @awslabs/mcp-admins

## Alphabetical listing of MCP servers

#/src/amazon-kendra-index-mcp-server    @awslabs/mcp-maintainers         @awslabs/mcp-admins
/src/amazon-keyspaces-mcp-server        @jcshepherd                      @awslabs/mcp-admins
/src/amazon-mq-mcp-server               @kenliao94 @hashimsharkh         @awslabs/mcp-admins
/src/amazon-neptune-mcp-server          @bechbd @cornerwings @krlawrence @awslabs/mcp-admins
/src/amazon-qindex-mcp-server           @tkoba-aws @akhileshamara        @awslabs/mcp-admins
/src/amazon-rekognition-mcp-server      @ayush987goyal                   @awslabs/mcp-admins
/src/amazon-sns-sqs-mcp-server          @kenliao94 @hashimsharkh         @awslabs/mcp-admins
#/src/aurora-dsql-mcp-server            @awslabs/mcp-maintainers         @awslabs/mcp-admins
#/src/aws-bedrock-data-automation-mcp-server @awslabs/mcp-maintainers    @awslabs/mcp-admins
/src/aws-diagram-mcp-server             @MichaelWalker-git               @awslabs/mcp-admins
/src/aws-documentation-mcp-server       @Lavoiedavidw @JonLim            @awslabs/mcp-admins
/src/aws-healthomics-mcp-server         @markjschreiber			             @awslabs/mcp-admins
#/src/aws-location-mcp-server           @awslabs/mcp-maintainers         @awslabs/mcp-admins
<<<<<<< HEAD
/src/aws-msk-mcp-server                 @elmoctarebnou                   @awslabs/mcp-admins
/src/aws-pricing-mcp-server             @nspring00                       @awslabs/mcp-admins
=======
/src/aws-pricing-mcp-server             @nspring00 @aytech-in            @awslabs/mcp-admins
>>>>>>> 7ef899cd
/src/aws-serverless-mcp-server          @bx9900                          @awslabs/mcp-admins
/src/aws-support-mcp-server             @Wook133                         @awslabs/mcp-admins
#/src/bedrock-kb-retrieval-mcp-server   @awslabs/mcp-maintainers         @awslabs/mcp-admins
/src/cdk-mcp-server                     @jimini55                        @awslabs/mcp-admins
/src/cfn-mcp-server                     @karamvsingh                     @awslabs/mcp-admins # @5herlocked @peternigh
/src/cloudwatch-appsignals-mcp-server   @yiyuan-he @mxiamxia @iismd17 @syed-ahsan-ishtiaque   @awslabs/mcp-admins
/src/cloudwatch_logs_mcp_server         @lemmoi @shri-tambe              @awslabs/mcp-admins
/src/cloudwatch_mcp_server              @gcacace @shri-tambe @agiuliano @goranmod     @awslabs/mcp-admins
/src/code-doc-gen-mcp-server            @jimini55                        @awslabs/mcp-admins
/src/core-mcp-server                    @PaulVincent707                  @awslabs/mcp-admins
/src/cost-explorer-mcp-server           @Fedayizada                      @awslabs/mcp-admins
/src/aws-dataprocessing-mcp-server          @naikvaib @LiyuanLD @ckha2000 @raghav1397 @chappidim @yuxiaorun                      @awslabs/mcp-admins
#/src/documentdb-mcp-server             @awslabs/mcp-maintainers         @awslabs/mcp-admin
/src/dynamodb-mcp-server                @erbenmo                         @awslabs/mcp-admins
/src/ecs-mcp-server                     @karanbokil @matthewgoodman13    @awslabs/mcp-admins
/src/eks-mcp-server                     @patrick-yu-amzn @srhsrhsrhsrh   @awslabs/mcp-admins
/src/elasticache-mcp-server             @seaofawareness                  @awslabs/mcp-admins
/src/finch-mcp-server                   @Shubhranshu153 @pendo324        @awslabs/mcp-admins
/src/frontend-mcp-server                @awslabs/mcp-maintainers         @awslabs/mcp-admins
/src/git-repo-research-mcp-server       @jonslo                          @awslabs/mcp-admins
/src/iam-mcp-server                     @oshardik                        @awslabs/mcp-admins
/src/lambda-tool-mcp-server             @danilop @jsamuel1               @awslabs/mcp-admins
/src/mcp-lambda-handler                 @mikegc-aws @Lukas-Xue           @awslabs/mcp-admins
/src/memcached-mcp-server               @seaofawareness                  @awslabs/mcp-admins
/src/mysql-mcp-server                   @kennthhz                        @awslabs/mcp-admins
/src/nova-canvas-mcp-server             @awslabs/mcp-maintainers         @awslabs/mcp-admins
#/src/openapi-mcp-server                @awslabs/mcp-maintainers         @awslabs/mcp-admins
/src/postgres-mcp-server                @kennthhz                        @awslabs/mcp-admins
/src/prometheus-mcp-server              @MohamedSherifAbdelsamiea        @awslabs/mcp-admins
/src/redshift-mcp-server                @grayhemp                        @awslabs/mcp-admins
/src/stepfunctions-tool-mcp-server      @mmouniro                        @awslabs/mcp-admins

/src/syntheticdata-mcp-server           @pranjbh                         @awslabs/mcp-admins
/src/terraform-mcp-server               @alexa-perlov                    @awslabs/mcp-admins
/src/timestream-for-influxdb-mcp-server @lokendrp-aws                    @awslabs/mcp-admins
/src/valkey-mcp-server                  @seaofawareness                  @awslabs/mcp-admins

## Secure the CODEOWNERS file

/.github/CODEOWNERS                     @awslabs/mcp-admins<|MERGE_RESOLUTION|>--- conflicted
+++ resolved
@@ -33,12 +33,8 @@
 /src/aws-documentation-mcp-server       @Lavoiedavidw @JonLim            @awslabs/mcp-admins
 /src/aws-healthomics-mcp-server         @markjschreiber			             @awslabs/mcp-admins
 #/src/aws-location-mcp-server           @awslabs/mcp-maintainers         @awslabs/mcp-admins
-<<<<<<< HEAD
 /src/aws-msk-mcp-server                 @elmoctarebnou                   @awslabs/mcp-admins
-/src/aws-pricing-mcp-server             @nspring00                       @awslabs/mcp-admins
-=======
 /src/aws-pricing-mcp-server             @nspring00 @aytech-in            @awslabs/mcp-admins
->>>>>>> 7ef899cd
 /src/aws-serverless-mcp-server          @bx9900                          @awslabs/mcp-admins
 /src/aws-support-mcp-server             @Wook133                         @awslabs/mcp-admins
 #/src/bedrock-kb-retrieval-mcp-server   @awslabs/mcp-maintainers         @awslabs/mcp-admins
